<?xml version="1.0"?>
<project xmlns="http://maven.apache.org/POM/4.0.0" xmlns:xsi="http://www.w3.org/2001/XMLSchema-instance" xsi:schemaLocation="http://maven.apache.org/POM/4.0.0 http://maven.apache.org/xsd/maven-4.0.0.xsd">
    <modelVersion>4.0.0</modelVersion>
    <parent>
        <groupId>org.jgrapht</groupId>
        <artifactId>jgrapht</artifactId>
        <version>1.5.1</version>
    </parent>
    <artifactId>jgrapht-core</artifactId>
    <name>JGraphT - Core</name>
    <properties>
    	<!--suppress UnresolvedMavenProperty -->
        <main.basedir>${project.parent.basedir}</main.basedir>
        <excludedGroups>org.jgrapht.SlowTests,org.jgrapht.OptionalTests</excludedGroups>
    </properties>
    <licenses>
        <license>
            <name>GNU Lesser General Public License Version 2.1, February 1999</name>
            <url>http://jgrapht.sourceforge.net/LGPL.html</url>
            <distribution>repo</distribution>
        </license>
        <license>
            <name>Eclipse Public License (EPL) 2.0</name>
            <url>http://www.eclipse.org/legal/epl-v20.html</url>
            <distribution>repo</distribution>
        </license>
    </licenses>
    <dependencies>
        <dependency>
            <groupId>org.jheaps</groupId>
            <artifactId>jheaps</artifactId>
            <version>0.14</version>
        </dependency>
        <dependency>
            <groupId>com.googlecode.junit-toolbox</groupId>
            <artifactId>junit-toolbox</artifactId>
            <scope>test</scope>
        </dependency>
        <dependency>
            <groupId>org.openjdk.jmh</groupId>
            <artifactId>jmh-core</artifactId>
            <version>1.23</version>
            <scope>test</scope>
        </dependency>
        <dependency>
            <groupId>org.openjdk.jmh</groupId>
            <artifactId>jmh-generator-annprocess</artifactId>
            <version>1.23</version>
            <scope>test</scope>
        </dependency>
        <dependency>
		    <groupId>org.jheaps</groupId>
		    <artifactId>jheaps</artifactId>
		    <version>0.14</version>
		</dependency>
		<dependency>
		    <groupId>org.junit.platform</groupId>
		    <artifactId>junit-platform-suite-engine</artifactId>
		    <version>1.8.2</version>
		</dependency>
		<dependency>
		    <groupId>org.junit.jupiter</groupId>
		    <artifactId>junit-jupiter-api</artifactId>
		    <version>5.8.2</version>
		    <scope>test</scope>
		</dependency>
		<dependency>
			 <groupId>org.junit.jupiter</groupId>
			 <artifactId>junit-jupiter-engine</artifactId>
			 <version>5.8.1</version>
			 <scope>test</scope>
		</dependency>
		<dependency>
			 <groupId>org.junit.vintage</groupId>
			 <artifactId>junit-vintage-engine</artifactId>
			 <version>5.8.1</version>
			 <scope>test</scope>
		</dependency>
		<dependency>
			 <groupId>org.junit.platform</groupId>
			 <artifactId>junit-platform-runner</artifactId>
			 <version>1.8.1</version>
			 <scope>test</scope>
		</dependency>
    </dependencies>
    
    <build>
        <plugins>
        
        
        
        <plugin>
      <artifactId>maven-assembly-plugin</artifactId>
      <configuration>
        <archive>
          <manifest>
            <mainClass>fully.qualified.MainClass</mainClass>
          </manifest>
        </archive>
        <descriptorRefs>
          <descriptorRef>jar-with-dependencies</descriptorRef>
        </descriptorRefs>
      </configuration>
      <executions>
        <execution>
          <id>make-assembly</id> <!-- this is used for inheritance merges -->
          <phase>package</phase> <!-- bind to the packaging phase -->
          <goals>
            <goal>single</goal>
          </goals>
        </execution>
      </executions>
    </plugin>
    
    
        
        
        
        
            <plugin>
                <groupId>org.apache.maven.plugins</groupId>
                <artifactId>maven-jar-plugin</artifactId>
                <configuration>
                    <archive>
                        <manifestFile>${project.build.outputDirectory}/META-INF/MANIFEST.MF</manifestFile>
                    </archive>
                </configuration>
            </plugin>
            <plugin>
                <groupId>org.apache.felix</groupId>
                <artifactId>maven-bundle-plugin</artifactId>
            </plugin>
            <plugin>
                <groupId>org.apache.maven.plugins</groupId>
                <artifactId>maven-surefire-plugin</artifactId>
                <executions>
                    <execution>
                        <id>default-test</id>
                        <configuration>
                            <excludes>
                                <exclude>**/perf/**</exclude>
                            </excludes>
                            <excludedGroups>${excludedGroups}</excludedGroups>
                        </configuration>
                    </execution>
                </executions>
            </plugin>
            <plugin>
                <groupId>org.apache.maven.plugins</groupId>
                <artifactId>maven-failsafe-plugin</artifactId>
                <configuration>
                    <includes>
                        <include>**/*Test.java</include>
                    </includes>
                    <groups>org.jgrapht.SlowTests</groups>
                    <excludedGroups>org.jgrapht.OptionalTests</excludedGroups>
                </configuration>
            </plugin>
<<<<<<< HEAD
			<plugin>
			    <groupId>org.apache.maven.plugins</groupId>
			    <artifactId>maven-javadoc-plugin</artifactId>
			    <version>3.2.0</version>
			    <configuration>
			        <javadocExecutable>${JAVA_HOME}/bin/javadoc</javadocExecutable>
			    </configuration>
			</plugin>
			<plugin>
		        <groupId>org.apache.maven.plugins</groupId>
		        <artifactId>maven-compiler-plugin</artifactId>
		        <configuration>
		          <source>1.8</source>
		          <target>1.8</target>
		        </configuration>
	        </plugin>
=======
            
            
            
            



>>>>>>> 7269b725
        </plugins>
    </build>
</project><|MERGE_RESOLUTION|>--- conflicted
+++ resolved
@@ -9,7 +9,7 @@
     <artifactId>jgrapht-core</artifactId>
     <name>JGraphT - Core</name>
     <properties>
-    	<!--suppress UnresolvedMavenProperty -->
+        <!--suppress UnresolvedMavenProperty -->
         <main.basedir>${project.parent.basedir}</main.basedir>
         <excludedGroups>org.jgrapht.SlowTests,org.jgrapht.OptionalTests</excludedGroups>
     </properties>
@@ -48,42 +48,7 @@
             <version>1.23</version>
             <scope>test</scope>
         </dependency>
-        <dependency>
-		    <groupId>org.jheaps</groupId>
-		    <artifactId>jheaps</artifactId>
-		    <version>0.14</version>
-		</dependency>
-		<dependency>
-		    <groupId>org.junit.platform</groupId>
-		    <artifactId>junit-platform-suite-engine</artifactId>
-		    <version>1.8.2</version>
-		</dependency>
-		<dependency>
-		    <groupId>org.junit.jupiter</groupId>
-		    <artifactId>junit-jupiter-api</artifactId>
-		    <version>5.8.2</version>
-		    <scope>test</scope>
-		</dependency>
-		<dependency>
-			 <groupId>org.junit.jupiter</groupId>
-			 <artifactId>junit-jupiter-engine</artifactId>
-			 <version>5.8.1</version>
-			 <scope>test</scope>
-		</dependency>
-		<dependency>
-			 <groupId>org.junit.vintage</groupId>
-			 <artifactId>junit-vintage-engine</artifactId>
-			 <version>5.8.1</version>
-			 <scope>test</scope>
-		</dependency>
-		<dependency>
-			 <groupId>org.junit.platform</groupId>
-			 <artifactId>junit-platform-runner</artifactId>
-			 <version>1.8.1</version>
-			 <scope>test</scope>
-		</dependency>
     </dependencies>
-    
     <build>
         <plugins>
         
@@ -156,24 +121,6 @@
                     <excludedGroups>org.jgrapht.OptionalTests</excludedGroups>
                 </configuration>
             </plugin>
-<<<<<<< HEAD
-			<plugin>
-			    <groupId>org.apache.maven.plugins</groupId>
-			    <artifactId>maven-javadoc-plugin</artifactId>
-			    <version>3.2.0</version>
-			    <configuration>
-			        <javadocExecutable>${JAVA_HOME}/bin/javadoc</javadocExecutable>
-			    </configuration>
-			</plugin>
-			<plugin>
-		        <groupId>org.apache.maven.plugins</groupId>
-		        <artifactId>maven-compiler-plugin</artifactId>
-		        <configuration>
-		          <source>1.8</source>
-		          <target>1.8</target>
-		        </configuration>
-	        </plugin>
-=======
             
             
             
@@ -181,7 +128,6 @@
 
 
 
->>>>>>> 7269b725
         </plugins>
     </build>
 </project>